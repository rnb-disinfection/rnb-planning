import os
import sys
import cv2
import copy
import pyrealsense2 as rs
import numpy as np
import open3d as o3d
import time
from collections import namedtuple
from .heuristics import *
from ..camera.kinect import Kinect
from ..camera.realsense import RealSense
from ..camera.camera_interface import CameraInterface
from ..detector_interface import DetectorInterface
from ...geometry.geotype import GEOTYPE
from ...utils.rotation_utils import *
from ...utils.utils import TextColors

##
# @class ColorDepthMap
# @param color numpy 8 bit array
# @param depth numpy 16 bit array
# @param intrins CamIntrins
# @param depth_scale multiplier for depthymap
ColorDepthMap = namedtuple('ColorDepthMap', ['color', 'depth', 'intrins', 'depth_scale'])


##
# @brief convert cdp to pcd
# @param cdp ColorDepthMap
# @param Tc camera coord w.r.t base coord
def cdp2pcd(cdp, Tc=None, depth_trunc=5.0):
    if Tc is None:
        Tc = np.identity(4)
    color = o3d.geometry.Image(cdp.color)
    depth = o3d.geometry.Image(cdp.depth)
    d_scale = cdp.depth_scale
    rgbd_image = o3d.geometry.RGBDImage.create_from_color_and_depth(color, depth, depth_scale=1 / d_scale,
                                                                    depth_trunc=depth_trunc,
                                                                    convert_rgb_to_intensity=False)
    pcd = o3d.geometry.PointCloud.create_from_rgbd_image(rgbd_image,
                                                         o3d.camera.PinholeCameraIntrinsic(
                                                             *cdp.intrins), SE3_inv(Tc))
    return pcd

##
# @param pcd point cloud
# @param voxel_size voxel size of downsampling
def preprocess_point_cloud(pcd, voxel_size):
    print(":: Downsample with a voxel size %.3f." % voxel_size)
    pcd_down = pcd.voxel_down_sample(voxel_size)

    radius_normal = voxel_size * 2
    print(":: Estimate normal with search radius %.3f." % radius_normal)
    pcd_down.estimate_normals(
        o3d.geometry.KDTreeSearchParamHybrid(radius=radius_normal, max_nn=30))

    radius_feature = voxel_size * 6
    print(":: Compute FPFH feature with search radius %.3f." % radius_feature)
    pcd_fpfh = o3d.registration.compute_fpfh_feature(
        pcd_down,
        o3d.geometry.KDTreeSearchParamHybrid(radius=radius_feature, max_nn=200))
    return pcd_down, pcd_fpfh

##
# @param source source point cloud
# @param target target point cloud
# @param transformation estimated transformation from ICP to align source and target
def draw_registration_result(source, target, transformation, option_geos=[]):
    source_temp = copy.deepcopy(source)
    target_temp = copy.deepcopy(target)
    source_temp.paint_uniform_color([1, 0.706, 0])
    target_temp.paint_uniform_color([0, 0.651, 0.929])
    source_temp.transform(transformation)
    FOR_origin = o3d.geometry.TriangleMesh.create_coordinate_frame(size=0.15, origin=[0, 0, 0])
    FOR_target = o3d.geometry.TriangleMesh.create_coordinate_frame(size=0.15, origin=target.get_center())

    o3d.visualization.draw_geometries([source_temp, target_temp, FOR_origin, FOR_target]+option_geos)


##
# @class    MultiICP
# @brief    camera module with multi ICP for 3D object detection
#           Must call initialize/disconnect before/after usage.
#           If "Couldn't resolve requests" error is raised, check if it is connected with USB3.
#           You can check by running realsense-viewer from the terminal.
class MultiICP:
    ##
    # @param camera     subclass instances of CameraInterface (realsense or kinect)
    def __init__(self, camera):
        self.camera = camera
        self.img_dim = (720, 1280)
        self.ratio = 0.3
        self.thres_ICP = 0.15
        self.thres_front_ICP = 0.10
        self.config_list = []
        self.micp_dict = {}
        self.objectPose_dict = {}
        self.gscene = None
        self.crob = None
        self.sd = None
        self.visualize = False
        self.cache = None
        self.pcd_total = None


    ##
    # @brief initialize camera and set camera configuration
    def initialize(self, config_list=None, img_dim=None):
        if self.camera is None:
            print("Camera is not set - skip initialization, use manually given camera configs")
            assert config_list is not None and img_dim is not None, "config_list and img_dim must be given for no-cam mode"
            self.config_list = config_list
            self.img_dim = img_dim
            self.dsize = tuple(reversed(img_dim))
            self.h_fov_hf = np.arctan2(self.img_dim[1], 2 * config_list[0][0, 0])
            self.v_fov_hf = np.arctan2(self.img_dim[0], 2 * config_list[0][1, 1])
            return
        self.camera.initialize()
        cameraMatrix, distCoeffs, depth_scale = self.camera.get_config()
        self.config_list = [cameraMatrix, distCoeffs, depth_scale]
        self.img_dim = self.camera.get_image().shape[:2]
        res_scale = np.max(np.ceil(np.divide(np.array(self.img_dim, dtype=float), 2000) / 2).astype(int) * 2)
        self.dsize = tuple(reversed(np.divide(self.img_dim, res_scale).astype(int)))
        self.h_fov_hf = np.arctan2(self.img_dim[1], 2*cameraMatrix[0,0])
        self.v_fov_hf = np.arctan2(self.img_dim[0], 2*cameraMatrix[1,1])
        print("Initialize Done")

    ##
    # @brief disconnect camera
    def disconnect(self):
        if self.camera is not None:
            self.camera.disconnect()

    ##
    # @brief   get camera configuration
    # @return  cameraMatrix 3x3 camera matrix in pixel units,
    # @return  distCoeffs distortion coefficients, 5~14 float array
    # @return  depthscale scale of depth value
    def get_camera_config(self):
        return self.config_list

    ##
    # @brief   get aligned RGB image and depthmap
    def get_image(self):
        color_image, depth_image = self.camera.get_image_depthmap()
        Q = self.crob.get_real_robot_pose()
        return color_image, depth_image, Q

    ##
    # @brief  add micp_dict, hrule_dict, combined robot, geometry scene and shared detector
    # @param  micp_dict MultiICP class for each object
    # @param  sd   shared detector to detect object
    # @param  crob   CombinedRobot
    # @param  viewpoint     GeometryItem for viewpoint
    def set_config(self, micp_dict, sd, crob, viewpoint):
        self.micp_dict = micp_dict
        self.crob = crob
        self.sd = sd
        self.viewpoint = viewpoint
        self.gscene = viewpoint.gscene

    ##
    # @brief  add arbitrary color, depth image and joint value
    # @param  color_image   color image of object
    # @param  depth_image   depth image of object
    # @param  Q             joint values of robot
    def cache_sensor(self, color_image, depth_image, Q):
        self.cache = color_image, depth_image, Q

    ##
    # @abrief change    threshold value to find correspondenc pair during ICP
    # @param  thres_ICP     setting value of threshold
    # @param  thres_front_ICP   setting value of threshold
    def set_ICP_thres(self, thres_ICP=0.15, thres_front_ICP=0.10):
        self.thres_ICP = thres_ICP
        self.thres_front_ICP = thres_front_ICP

    ##
    # @brief    detect 3D objects pose
    # @param    name_mask   object names to detect
    # @param    level_mask  list of rnb-planning.src.pkg.detector.detector_interface.DetectionLevel
    # @param    visualize   visualize the detection result, especially visualization in Open3D during ICP
    def detect(self, name_mask=None, level_mask=None, visualize=False):
        if level_mask is not None:
            name_mask_level = self.get_targets_of_levels(level_mask)
            if name_mask is not None:
                name_mask = list(set(name_mask).intersection(set(name_mask_level)))
            else:
                name_mask = name_mask_level
        print("name_mask is {}".format(name_mask))

        if self.crob is None:
            TextColors.YELLOW.println("[WARN] CombinedRobot is not set: call set_config()")
            return {}

        if self.cache is None:
            color_image, depth_image, Q = self.get_image()
        else:
            color_image, depth_image, Q = self.cache
            self.cache = None
        camera_mtx = self.config_list[0]
        cam_intrins = [self.img_dim[1], self.img_dim[0],
                       camera_mtx[0, 0], camera_mtx[1, 1],
                       camera_mtx[0, 2], camera_mtx[1, 2]]
        depth_scale = self.config_list[2]

        cdp = ColorDepthMap(color_image, depth_image, cam_intrins, depth_scale)
        Tc = self.viewpoint.get_tf(Q)
        T_cb = SE3_inv(Tc)

        if self.sd is None:
            TextColors.YELLOW.println("[WARN] SharedDetector is not set: call set_config()")
            return {}

        # Output of inference(mask for detected object)
        mask_out_list = self.inference(color_img=cdp.color)

        mask_dict = {}
        for idx in range(80):
            if np.any(mask_out_list[idx]):
                for name, value in class_dict.items():
                    if name_mask is not None:
                        if name in name_mask:
                            if value == idx:
                                num = int(np.max(mask_out_list[value]))
                                print('===== Detected : {}, {} object(s) ====='.format(name, num))
                                mask_dict[name] = mask_out_list[value]
                    else:
                        if value == idx:
                            num = int(np.max(mask_out_list[value]))
                            print('===== Detected : {}, {} object(s) ====='.format(name, num))
                            mask_dict[name] = mask_out_list[value]
            else:
                pass

        hrule_targets_dict = {}
        detect_dict = {}

        if name_mask is not None:
            for name, micp in self.micp_dict.items():
                if name in name_mask:
                    detect_dict[name] = micp
        else:
            detect_dict = self.micp_dict

        for name, micp in detect_dict.items():
            if name in mask_dict.keys():
                # # add to micp
                # masks = mask_dict[name]
                # mask_list = []
                # mask_zero = np.empty((self.img_dim[0],self.img_dim[1]), dtype=bool)
                # mask_zero[:,:] = False
                # mask_zero[np.where(masks ==  1)] = True
                # mask_list.append(mask_zero)

                # multiple instance
                masks = mask_dict[name]
                mask_list = []
<<<<<<< HEAD
                mask_zero = np.empty((self.img_dim[0],self.img_dim[1]), dtype=bool)
                mask_zero[:, :] = False
                for i in range(int(np.max(masks))):
                    mask_tmp = copy.deepcopy(mask_zero)
                    mask_tmp[np.where(masks==i+1)] = True
=======
                mask_zero = np.empty((self.img_dim[0], self.img_dim[1]), dtype=bool)
                mask_zero[:, :] = False
                for i in range(int(np.max(masks))):
                    mask_tmp = copy.deepcopy(mask_zero)
                    mask_tmp[np.where(masks == i + 1)] = True
>>>>>>> 4eb2ed84
                    mask_list.append(mask_tmp)

                for i_m, mask in enumerate(mask_list):
                    cdp_masked = apply_mask(cdp, mask)
                    micp.reset(Tref=Tc)
                    micp.make_pcd(cdp_masked, ratio=self.ratio)

                    skip_normal_icp = False
                    multi_init_icp = False
                    Tguess = None
<<<<<<< HEAD
                    if name in self.gscene.NAME_DICT: # if the object exists in gscene, use it as initial
=======
                    if name in self.gscene.NAME_DICT:  # if the object exists in gscene, use it as initial
>>>>>>> 4eb2ed84
                        g_handle = self.gscene.NAME_DICT[name]
                        print("\n'{}' is already in gscene. Use this to intial guess\n".format(name))
                        Tbo = g_handle.get_tf(Q)
                        Tguess = np.matmul(T_cb, Tbo)
                        skip_normal_icp = True
<<<<<<< HEAD
                    else: # if the object not exists in gscene, use grule
                        if micp.grule is not None: # if grule is defined by user
                            print("\n'{}' is not in gscene. Use manual input for initial guess\n".format(name))
                            Tguess = micp.grule.get_initial(micp.pcd)
                        else: # if grule is not defined by user, then use multi initial for ICP
                            print("\n'{}' is not in gscene. Use multiple initial guess\n".format(name))
                            multi_init_icp = True


=======
                    else:  # if the object not exists in gscene, use grule
                        if micp.grule is not None:  # if grule is defined by user
                            print("\n'{}' is not in gscene. Use manual input for initial guess\n".format(name))
                            Tguess = micp.grule.get_initial(micp.pcd)
                        else:  # if grule is not defined by user, then use multi initial for ICP
                            print("\n'{}' is not in gscene. Use multiple initial guess\n".format(name))
                            multi_init_icp = True

>>>>>>> 4eb2ed84
                    # Compute ICP, front iCP
                    if multi_init_icp:
                        Tguess_list = self.get_multi_init_icp(micp.pcd, micp.Tref)
                        T_best = np.identity(4)
                        rmse_best = 1.
                        for it, Tguess in enumerate(Tguess_list):
                            if not skip_normal_icp:
                                Tguess, _ = micp.compute_ICP(To=Tguess, thres=self.thres_ICP, visualize=visualize)
                            T_, rmse = micp.compute_front_ICP(h_fov_hf=self.h_fov_hf, v_fov_hf=self.v_fov_hf,
<<<<<<< HEAD
                                                          To=Tguess, thres=self.thres_front_ICP, visualize=visualize)
                            if rmse <= rmse_best:
                                T_best = T_
=======
                                                              To=Tguess, thres=self.thres_front_ICP,
                                                              visualize=visualize)
                            if rmse < rmse_best and rmse>0:
                                rmse_best = rmse
                                T_best = T_
                        print("Lowest rmse", rmse_best)
>>>>>>> 4eb2ed84
                        T = T_best
                    else:
                        if not skip_normal_icp:
                            Tguess, _ = micp.compute_ICP(To=Tguess, thres=self.thres_ICP, visualize=visualize)
<<<<<<< HEAD
                        T, rmse = micp.compute_front_ICP(h_fov_hf = self.h_fov_hf, v_fov_hf = self.v_fov_hf,
                                                      To=Tguess, thres=self.thres_front_ICP, visualize=visualize)

                    # self.objectPose_dict[name] = np.matmul(Tc, T)
                    name_i = "{}_{:01}".format(name, i_m+1)
=======
                        T, rmse = micp.compute_front_ICP(h_fov_hf=self.h_fov_hf, v_fov_hf=self.v_fov_hf,
                                                         To=Tguess, thres=self.thres_front_ICP, visualize=visualize)

                    # self.objectPose_dict[name] = np.matmul(Tc, T)
                    name_i = "{}_{:01}".format(name, i_m + 1)
>>>>>>> 4eb2ed84
                    self.objectPose_dict[name_i] = np.matmul(Tc, T)
                    print('Found 6DoF pose of {}'.format(name_i))
            elif micp.hrule is not None:
                hrule_targets_dict[name] = micp
            elif name in class_dict.keys():
                print("{} not detected".format(name))
            else:
                raise (RuntimeError("{} not detected and has no detection rule".format(name)))

        for name, micp in sorted(hrule_targets_dict.items()):
            # add to micp
            micp.reset(Tref=Tc)
            micp.make_pcd(cdp, ratio=self.ratio)
            hrule = micp.hrule
            print('===== Apply heuristic rule for {} ====='.format(name))
            if hrule.parent in detect_dict:
                micp_parent = detect_dict[hrule.parent]
            else:
                if hrule.parent in self.gscene.NAME_DICT:  # if the object exists in gscene, use it as initial
                    g_handle = self.gscene.NAME_DICT[hrule.parent]
                    print(
                        "\nParent object '{}' of '{}' is already in gscene. Apply heuristic rule based on this\n".format(
                            hrule.parent, name))
                    micp_parent = self.micp_dict[hrule.parent]
                    micp_parent.change_Tref(Tc)
                else:
                    continue
            mrule = hrule.update_rule(micp, micp_parent, Tc=Tc)
            pcd_dict = mrule.apply_rule(micp.pcd, {hrule.parent: micp_parent.pose})

            T_list = []
            for name_i, pcd in pcd_dict.items():
                micp.pcd = pcd

                skip_normal_icp = False
                multi_init_icp = False
                # Check whether the object exists in gscene
                if name in self.gscene.NAME_DICT:
                    g_handle = self.gscene.NAME_DICT[name]
                    print("\n'{}' is already in gscene. Use this to intial guess\n".format(name))
                    Tbo = g_handle.get_tf(Q)
                    Tguess = np.matmul(T_cb, Tbo)
                    skip_normal_icp = True
                else:
                    if micp.grule is not None:  # if grule is defined by user
                        print("\n'{}' is not in gscene. Use manual input for initial guess\n".format(name))
                        Tguess = micp.grule.get_initial(micp.pcd,
                                                        R=detect_dict[hrule.parent].pose[:3, :3])
                    else:  # if grule is not defined by user, then use multi initial for ICP
                        print("\n'{}' is not in gscene. Use multiple initial guess\n".format(name))
                        multi_init_icp = True
<<<<<<< HEAD

=======
>>>>>>> 4eb2ed84

                # Compute ICP, front iCP
                if multi_init_icp:
                    Tguess_list = self.get_multi_init_icp(micp.pcd, micp.Tref)
                    T_best = np.identity(4)
                    rmse_best = 1.
                    for it, Tguess in enumerate(Tguess_list):
                        if not skip_normal_icp:
                            Tguess, _ = micp.compute_ICP(To=Tguess, thres=self.thres_ICP, visualize=visualize)
                        T_, rmse = micp.compute_front_ICP(h_fov_hf=self.h_fov_hf, v_fov_hf=self.v_fov_hf,
                                                          To=Tguess, thres=self.thres_front_ICP, visualize=visualize)
<<<<<<< HEAD
                        if rmse <= rmse_best:
                            T_best = T_
=======
                        if rmse < rmse_best and rmse>0:
                            rmse_best = rmse
                            T_best = T_
                    print("Lowest rmse", rmse_best)
>>>>>>> 4eb2ed84
                    T = T_best
                else:
                    if not skip_normal_icp:
                        Tguess, _ = micp.compute_ICP(To=Tguess, thres=self.thres_ICP, visualize=visualize)
                    T, rmse = micp.compute_front_ICP(h_fov_hf=self.h_fov_hf, v_fov_hf=self.v_fov_hf,
                                                     To=Tguess, thres=self.thres_front_ICP, visualize=visualize)
                T_list.append(T)
                self.objectPose_dict[name_i] = np.matmul(Tc, T)
                print('Found 6DoF pose of {}'.format(name_i))

            # for i_t, T in enumerate(T_list):
            #     name_i = "{}_{:02}".format(name, i_t)
            #     self.objectPose_dict[name_i] = T
            #     print('Found 6DoF pose of {}'.format(name_i))

        self.last_input = color_image, depth_image, Q, cam_intrins, depth_scale
        return self.objectPose_dict

    ##
    # @brief    list registered targets of specific detection level
    # @param    detection_level list of target detection levels
    # @return   names list of target names
    def get_targets_of_levels(self, detection_levels=None):
        names = []
        for name, info in self.micp_dict.items():
            obj_info = info.get_info()
            if obj_info.dlevel in detection_levels:
                names.append(name)
        return names

    ##
    # @brief    Acquire geometry kwargs of item
    # @param    name    item name
    # @return   kwargs  kwargs if name is available object name. None if not available.
    def get_geometry_kwargs(self, name):
        if "_" in name:
            name_cat = name.split("_")[0]
        else:
            name_cat = name
        if name_cat not in self.micp_dict:
            return None
        micp = self.micp_dict[name_cat]
        model = micp.model
        return dict(gtype=GEOTYPE.MESH, name=name_cat,
                    dims=(0.1, 0.1, 0.1), color=(0.8, 0.8, 0.8, 1),
                    display=True, fixed=True, collision=False,
                    vertices=np.matmul(np.asarray(model.vertices), micp.Toff_inv[:3,:3].transpose())+micp.Toff_inv[:3,3],
                    triangles=np.asarray(model.triangles))

    ##
    # @brief    add axis marker to GeometryHandle
    def add_item_axis(self, gscene, hl_key, item, axis_name=None):
        oname = item.oname
        axis_name = axis_name or oname
        if oname in gscene.NAME_DICT:
            aobj = gscene.NAME_DICT[oname]
            link_name = aobj.link_name
            Toff = np.matmul(aobj.Toff, item.Toff)
        else:
            link_candis = list(set([lname for lname in gscene.link_names
                                    if oname in lname
                                    and lname in [child_pair[1]
                                                  for child_pair
                                                  in gscene.urdf_content.child_map["base_link"]]
                                    ]))
            if len(link_candis) == 0:
                link_name = "base_link"
            elif len(link_candis) == 1:
                link_name = link_candis[0]
            else:
                raise(RuntimeError("Multiple object link candidates - marker link cannot be determined"))
            Toff = item.Toff
        gscene.add_highlight_axis(hl_key, axis_name, link_name, Toff[:3,3], Toff[:3,:3], axis="xyz")

    ##
    # @brief resize and inference image
    def inference(self, color_img):
        img_res = cv2.resize(color_img, dsize=self.dsize)
        mask_out_list_res = self.sd.inference(color_img=img_res)
        mask_out_list = np.zeros((80,) + tuple(color_img.shape[:2]), dtype=mask_out_list_res.dtype)
        for idx in range(80):
            if np.any(mask_out_list_res[idx]):
                for i_obj in range(1, np.max(mask_out_list_res[idx])+1):
                    mask_res = (cv2.resize((mask_out_list_res[idx] == i_obj).astype(np.uint8) * 255,
                                           dsize=tuple(reversed(self.img_dim)), interpolation=cv2.INTER_AREA
                                           ).astype(float) / 255
                                ).astype(np.uint8) * i_obj
                    mask_out_list[idx][np.where(mask_res>0)] = mask_res[np.where(mask_res>0)]
        return mask_out_list

<<<<<<< HEAD
    ##
=======
   ##
>>>>>>> 4eb2ed84
    # @brief generate multiple initials for ICP
    # @param pcd point cloud
    # @param base_coord camera coordinate w.r.t base coord
    def get_multi_init_icp(self, pcd, Tbc):
        T_list = []
        center = pcd.get_center()
        off_x, off_y, off_z = (pcd.get_max_bound() - pcd.get_min_bound())/4.
        R_ = np.linalg.inv(Tbc[:3,:3])
<<<<<<< HEAD
        for ir in range(5):
            R = np.matmul(R_, Rot_axis(3, (1+ir)*2*np.pi / 5))
            for it in range(2):
                t_x = center[0] + float((1 - 2 * it) * off_x)
                for jt in range(2):
                    t_y = center[1] + float((1 - 2 * jt) * off_y)
                    for kt in range(2):
                        t_z = center[2] + float((1 - 2 * kt) * off_z)
                        t = np.array([t_x,t_y,t_z])
                        T = SE3(R, t)
                        T_list.append(T)
        return T_list



=======
        DIVIDE_NUM = 8
        for ir in range(DIVIDE_NUM):
            R = np.matmul(R_, np.linalg.inv(Rot_axis(3, ir*2*np.pi / DIVIDE_NUM)))
            t = np.array([center[0], center[1], center[2]])
            T = SE3(R,t)
            # for it in range(2):
            #     t_x = center[0] + float((1 - 2 * it) * off_x)
            #     for jt in range(2):
            #         t_y = center[1] + float((1 - 2 * jt) * off_y)
            #         for kt in range(2):
            #             t_z = center[2] + float((1 - 2 * kt) * off_z)
            #             t = np.array([t_x,t_y,t_z])
            #             T = SE3(R, t)
            #             T_list.append(T)
            T_list.append(T)
        return T_list

>>>>>>> 4eb2ed84

##
# @class    MultiICP_Obj
# @brief    class for each object which has pcd, model information only to be dected
class MultiICP_Obj:
    ##
    # @param obj_info   object information
    # @param hrule      heuristic rule class
    # @param grule      initial guess rule class
    def __init__(self, obj_info, hrule=None, grule=None):
        self.depth_trunc = 5.0
        self.model = None
        self.cdp = None
        self.pcd = None
        self.pcd_Tc_stack = []
        self.model_sampled = None
        self.obj_info = obj_info
        self.hrule = hrule
        self.grule = grule
        self.pose = None
        self.model = o3d.io.read_triangle_mesh(self.obj_info.url)
        self.model.vertices = o3d.utility.Vector3dVector(
            np.asarray(self.model.vertices) * np.array([self.obj_info.scale[0],
                                                        self.obj_info.scale[1],
                                                        self.obj_info.scale[2]]))
        self.set_Toff()
        self.Tref = np.identity(4)


    def get_info(self):
        return self.obj_info

    def get_rule(self):
        return self.hrule, self.grule

    ##
    # @brief add model mesh
    # @param model_name name of CAD model
    def set_Toff(self):
        # obj_info = get_obj_info()
        # model_info = obj_info[model_name]
        model_info = self.obj_info
        if model_info.Toff is None:
            self.Toff = np.identity(4)
            self.Toff_inv = SE3_inv(self.Toff)
        else:
            self.Toff = model_info.Toff
            self.Toff_inv = SE3_inv(self.Toff)

    ##
    # @brief reset pcd and set reference coordinate
    def reset(self, Tref=None):
        self.clear()
        self.Tref = Tref

    ##
    # @briref change reference coordinate and transform pcd & pose
    def change_Tref(self, Tref_new):
        Trr0 = np.matmul(np.linalg.inv(Tref_new), self.Tref)
        self.pcd.points = o3d.utility.Vector3dVector(
            np.matmul(Trr0[:3, :3], np.asarray(self.pcd.points).T).T + Trr0[:3, 3])
        self.pose = np.matmul(Trr0, self.pose)
        self.Tref = Tref_new

    ##
    # @brief add pcd from image, sampled pcd from mesh.
    # @param cdp_masked ColorDepthMap
    # @param Tc camera coord w.r.t base coord
    # @param ratio ratio of number of points
    def make_pcd(self, cdp_masked, Tc=None, ratio=0.3):
        if Tc is None:
            Tc = np.identity(4)
        pcd_cam = cdp2pcd(cdp_masked, depth_trunc=self.depth_trunc)
        pcd = cdp2pcd(cdp_masked, Tc=Tc, depth_trunc=self.depth_trunc)

        self.pcd_Tc_stack.append((pcd_cam, Tc, pcd))
        self.pcd = self.pcd_Tc_stack[0][2]
        for _pcd in self.pcd_Tc_stack[1:]:
            self.pcd += _pcd[2]
        if len(self.pcd_Tc_stack) > 1:
            self.pcd = self.pcd.uniform_down_sample(every_k_points=len(self.pcd_Tc_stack))
        self.pcd = self.pcd.uniform_down_sample(every_k_points=int(1/ratio))
        self.model.compute_vertex_normals()
        self.model_sampled = self.model.sample_points_uniformly(
            number_of_points=int(len(np.array(self.pcd.points)) * ratio))
        # self.model_sampled = self.model.sample_points_poisson_disk(
        #                                             number_of_points=int(len(np.array(self.pcd.points) * ratio)))

    ##
    # @param To    initial transformation matrix of geometry object in the intended icp origin coordinate
    # @param thres max distance between corresponding points
    def compute_ICP(self, To=None, thres=0.15,
                    relative_fitness=1e-15, relative_rmse=1e-15, max_iteration=500000,
                    voxel_size=0.03, ratio=0.3, visualize=False
                    ):
        if To is None:
            To, fitness = self.auto_init(0, voxel_size)
        target = copy.deepcopy(self.pcd)
        target, ind = target.remove_radius_outlier(nb_points=25, radius=0.05)
        source = copy.deepcopy(self.model_sampled)
        source_bak = copy.deepcopy(source)


        if visualize:
            self.draw(To)

        To = np.matmul(To, self.Toff_inv)

        # Guess Initial Transformation
        trans_init = To
        threshold = thres

<<<<<<< HEAD
        # consecutive visualization
        ICP_result = trans_init
        source.transform(To)
=======
        # # Sampling points to reduct number of points
        # source_down = source.uniform_down_sample(every_k_points=2)
        # target_down = target.uniform_down_sample(every_k_points=2)
>>>>>>> 4eb2ed84

        if visualize:
            vis = o3d.visualization.Visualizer()
            vis.create_window()
            vis.add_geometry(source)
            vis.add_geometry(target)
        fitness_prev = 0.0
        inlier_rmse_prev = 1.0
        print("Apply point-to-point ICP")
<<<<<<< HEAD
        while(True):
            reg_p2p = o3d.registration.registration_icp(source, target, threshold, np.identity(4),
                                                        o3d.registration.TransformationEstimationPointToPoint(),
                                                        o3d.registration.ICPConvergenceCriteria(
                                                            max_iteration=1))
            source.transform(reg_p2p.transformation)
            if visualize:
                time.sleep(0.02)
                vis.update_geometry(source)
                vis.poll_events()
                vis.update_renderer()
            ICP_result = np.matmul(reg_p2p.transformation, ICP_result)
            delta_fitness = abs(reg_p2p.fitness - fitness_prev)
            delta_rmse = abs(reg_p2p.inlier_rmse - inlier_rmse_prev)
            if delta_fitness < relative_fitness or delta_rmse < relative_rmse:
                time.sleep(0.02)
                break
            else:
                fitness_prev = reg_p2p.fitness
                inlier_rmse_prev = reg_p2p.inlier_rmse
        if visualize:
            vis.destroy_window()
        # reg_p2p = o3d.registration.registration_icp(source, target, threshold, trans_init,
        #                                             o3d.registration.TransformationEstimationPointToPoint(),
        #                                             o3d.registration.ICPConvergenceCriteria(
        #                                                 relative_fitness=relative_fitness,
        #                                                 relative_rmse=relative_rmse,
        #                                                 max_iteration=max_iteration))
        # print(reg_p2p)
        # print("Transformation is:")
        # print(reg_p2p.transformation)
        # ICP_result = reg_p2p.transformation

        print("Total ICP Transformation is:")
        print(ICP_result)
        ICP_result = np.matmul(ICP_result, self.Toff)
        if visualize:
            self.draw(ICP_result, source_bak, target)

        self.pose = ICP_result
        return ICP_result, inlier_rmse_prev
=======
        threshold = thres
        reg_p2p = o3d.registration.registration_icp(source, target, threshold, trans_init,
                                                    o3d.registration.TransformationEstimationPointToPoint(),
                                                    o3d.registration.ICPConvergenceCriteria(
                                                        relative_fitness=relative_fitness,
                                                        relative_rmse=relative_rmse,
                                                        max_iteration=max_iteration))
        print(reg_p2p)
        print("Transformation is:")
        print(reg_p2p.transformation)
        ICP_result = reg_p2p.transformation

        ICP_result = np.matmul(ICP_result, self.Toff)
        if visualize:
            self.draw(ICP_result, source, target)

        self.pose = ICP_result
        return ICP_result, reg_p2p.inlier_rmse
>>>>>>> 4eb2ed84

    ##
    # @param Tc_cur this is new camera transformation in pcd origin
    # @param To    initial transformation matrix of geometry object in the intended icp origin coordinate
    # @param thres max distance between corresponding points
    def compute_front_ICP(self, h_fov_hf, v_fov_hf, Tc_cur=None, To=None, thres=0.07,
                          relative_fitness=1e-19, relative_rmse=1e-19, max_iteration=700000,
                          voxel_size=0.02, visualize=False
                          ):
        if To is None:
            if self.pose is not None:
                To = self.pose
            else:
                To, fitness = self.auto_init(0, voxel_size)

        if Tc_cur is None:
            Tc_cur = SE3(np.identity(3), (0, 0, 0))

        target = copy.deepcopy(self.pcd)

        T_cb = SE3_inv(Tc_cur)  # base here is the point cloud base defined when added
        T_co = np.matmul(np.matmul(T_cb, To), self.Toff_inv)
        # model_mesh = self.model.compute_vertex_normals()
        model_pcd = copy.deepcopy(self.model_sampled)
        source_bak = copy.deepcopy(model_pcd)

        # remove points whose normal vector direction are opposite to camera direction vector
        normals = np.asarray(model_pcd.normals)
        points = np.asarray(model_pcd.points)
        # point_normals = normals
        # view_vec = SE3_inv(Tguess)[:3,2]
        Poc = (np.max(points, axis=0) + np.min(points, axis=0)) / 2
        P_co = np.matmul(T_co[:3, :3], Poc) + T_co[:3, 3]

        point_normals = np.matmul(T_co[:3, :3], normals.T).T
        view_vec = P_co / np.linalg.norm(P_co)
        idx = []
        for i in range(len(point_normals)):
            if np.dot(view_vec, point_normals[i]) < 0:
                idx.append(i)

        # remove points which are not in trainge plane from traingles
        pts_md = np.array(points[idx])

        point_c = np.asarray(np.matmul(pts_md, np.transpose(T_co[:3, :3])) + T_co[:3, 3])
        points_sph = np.transpose(cart2spher(*np.transpose(np.matmul(point_c, Rot_axis(1, np.pi / 2)))))
        points_xyz = np.transpose(spher2cart(*np.transpose(points_sph)))

        verts = np.asarray(np.matmul(self.model.vertices, np.transpose(T_co[:3, :3])) + T_co[:3, 3])
        verts_sph = np.transpose(cart2spher(*np.transpose(np.matmul(verts, Rot_axis(1, np.pi / 2)))))
        trigs = np.asarray(self.model.triangles)

        pts = points_sph[:, 1:]
        dists = points_sph[:, 0] + 3e-3
        in_mask_accum = np.zeros(len(points_sph), dtype=bool)
        for count, (i, j, k) in enumerate(trigs):
            r = np.max(verts_sph[[i, j, k]][:, 0])
            p1, p2, p3 = verts_sph[[i, j, k]][:, 1:]
            p12 = p1 - p2
            pt2 = pts - p2
            p23 = p2 - p3
            pt3 = pts - p3
            p31 = p3 - p1
            pt1 = pts - p1
            sign2 = np.sign(np.cross(p12, pt2))
            sign3 = np.sign(np.cross(p23, pt3))
            sign1 = np.sign(np.cross(p31, pt1))

            in_mask = np.all([sign1 == sign2,
                              sign2 == sign3,
                              dists > r], axis=0)

            in_mask_accum = np.logical_or(in_mask_accum, in_mask)
        idc_masked = np.logical_not(in_mask_accum)

        points_front = np.asarray(pts_md)[idc_masked]

        front_pcd = o3d.geometry.PointCloud()
        front_pcd.points = o3d.utility.Vector3dVector(points_front)
        source = copy.deepcopy(front_pcd)
        #
        # if visualize:
        #     cam_coord = o3d.geometry.TriangleMesh.create_coordinate_frame(size=0.15, origin=[0, 0, 0])
        #     cam_coord.transform(Tc_cur)
        #     self.draw(To, source, target, [cam_coord])

        To = np.matmul(To, self.Toff_inv)

        # Guess Initial Transformation
        trans_init = To

        # remove points which are not in FOV
        center_point = target.get_center()
        points_converted = np.matmul(To[:3,:3], points_front.T).T + To[:3,3]

        points_converted = points_converted[np.where(np.abs(points_converted[:,0]/points_converted[:,2]) < np.tan(h_fov_hf))]
        points_converted = points_converted[np.where(np.abs(points_converted[:,1]/points_converted[:,2]) < np.tan(v_fov_hf))]

        points_remain = np.matmul(np.linalg.inv(To)[:3,:3], points_converted.T).T + np.linalg.inv(To)[:3,3]

        front_pcd = o3d.geometry.PointCloud()
        front_pcd.points = o3d.utility.Vector3dVector(points_remain)
        source = copy.deepcopy(front_pcd)
        source_bak = copy.deepcopy(source)

        # match the number of points between model_sampled pcd and data pcd
        # discrepancy = float(len(np.asarray(target.points))/len(np.asarray(source.points)))
        # target = target.uniform_down_sample(every_k_points=int(discrepancy))
        # target, ind = target.remove_radius_outlier(nb_points=40, radius=0.03)
        # source = source.voxel_down_sample(voxel_size)
        # target = target.voxel_down_sample(voxel_size)

        # source_num = np.asarray(source.points).shape[0]
        # target_num = np.asarray(target.points).shape[0]
        # total_num = min(int(source_num/2.5), int(target_num/2.5))
        # source_indices = np.random.choice(source_num, total_num, replace=False)
        # target_indices = np.random.choice(target_num, total_num, replace=False)
        # source_rand = o3d.geometry.PointCloud()
        # target_rand = o3d.geometry.PointCloud()
        # for i in range(len(source_indices)):
        #     source_rand.points.append(source.points[source_indices[i]])
        # for i in range(len(target_indices)):
        #     target_rand.points.append(target.points[target_indices[i]])
        #
        # source = source_rand
        # target = target_rand

        if visualize:
            print("initial: \n{}".format(np.round(To, 2)))
            cam_coord = o3d.geometry.TriangleMesh.create_coordinate_frame(size=0.15, origin=[0, 0, 0])
            cam_coord.transform(Tc_cur)
            self.draw(np.matmul(To, self.Toff), source, target, [cam_coord])

<<<<<<< HEAD
        # consecutive visualization
=======
        # # Sampling points to reduct number of points
        # source_down = source.uniform_down_sample(every_k_points=2)
        # target_down = target.uniform_down_sample(every_k_points=2)

        print("Apply point-to-point ICP")
>>>>>>> 4eb2ed84
        threshold = thres
        ICP_result = trans_init
        source.transform(To)

        if visualize:
            vis = o3d.visualization.Visualizer()
            vis.create_window()
            vis.add_geometry(source)
            vis.add_geometry(target)
        fitness_prev = 0.0
        inlier_rmse_prev = 1.0
        print("Apply point-to-point ICP")
        while (True):
            reg_p2p = o3d.registration.registration_icp(source, target, threshold, np.identity(4),
                                                        o3d.registration.TransformationEstimationPointToPoint(),
                                                        o3d.registration.ICPConvergenceCriteria(
                                                            max_iteration=1))
            source.transform(reg_p2p.transformation)
            if visualize:
                time.sleep(0.03)
                vis.update_geometry(source)
                vis.poll_events()
                vis.update_renderer()
            ICP_result = np.matmul(reg_p2p.transformation, ICP_result)
            delta_fitness = abs(reg_p2p.fitness - fitness_prev)
            delta_rmse = abs(reg_p2p.inlier_rmse - inlier_rmse_prev)
            if delta_fitness < relative_fitness or delta_rmse < relative_rmse:
                time.sleep(0.04)
                break
            else:
                fitness_prev = reg_p2p.fitness
                inlier_rmse_prev = reg_p2p.inlier_rmse
        if visualize:
            vis.destroy_window()
        # print("Apply point-to-point ICP")
        # reg_p2p = o3d.registration.registration_icp(source, target, thres, trans_init,
        #                                             o3d.registration.TransformationEstimationPointToPoint(),
        #                                             o3d.registration.ICPConvergenceCriteria(
        #                                                 relative_fitness=relative_fitness,
        #                                                 relative_rmse=relative_rmse,
        #                                                 max_iteration=max_iteration))
        # print(reg_p2p)
        # print("Transformation is:")
        # print(reg_p2p.transformation)
        # ICP_result = reg_p2p.transformation

        print("Total ICP Transformation is:")
        print(ICP_result)
        ICP_result = np.matmul(ICP_result, self.Toff)
        if visualize:
            print("result: \n{}".format(np.round(ICP_result, 2)))
<<<<<<< HEAD
            self.draw(ICP_result, source_bak, target)

        # # BEV ICP
        # T_bo = np.matmul(self.Tref, ICP_result)
        # source_b_np = np.matmul(T_bo[:3, :3], np.asarray(source_bak.points).T).T + T_bo[:3, 3]
        # source_b_np[:, 2] = 0
        # source_b = o3d.geometry.PointCloud()
        # source_b.points = o3d.utility.Vector3dVector(source_b_np)
        # source_b.voxel_down_sample(0.03)
        #
        # target_b_np = np.matmul(self.Tref[:3, :3], np.asarray(target.points).T).T + self.Tref[:3, 3]
        # target_b_np[:, 2] = 0
        # target_b = o3d.geometry.PointCloud()
        # target_b.points = o3d.utility.Vector3dVector(target_b_np)
        # target_b.voxel_down_sample(0.03)
        #
        # if visualize:
        #     draw_registration_result(source_b, target_b, np.identity(4))
        #
        # print("Apply point-to-point ICP, BEV version")
        # reg_p2p = o3d.registration.registration_icp(source_b, target_b, thres, np.identity(4),
        #                                             o3d.registration.TransformationEstimationPointToPoint(),
        #                                             o3d.registration.ICPConvergenceCriteria(
        #                                                 relative_fitness=relative_fitness,
        #                                                 relative_rmse=relative_rmse,
        #                                                 max_iteration=max_iteration))
        # BEV_ICP_result = reg_p2p.transformation
        # print("Total BEV ICP Transformation is:")
        # print(BEV_ICP_result)
        # if visualize:
        #     draw_registration_result(source_b, target_b, BEV_ICP_result)
        #
        # Too_ = np.matmul(np.linalg.inv(ICP_result),
        #                  np.matmul(np.linalg.inv(self.Tref),
        #                            np.matmul(np.matmul(self.Tref, ICP_result), BEV_ICP_result)))
        # self.pose = np.matmul(np.matmul(ICP_result, Too_), self.Toff)
        # if visualize:
        #     self.draw(self.pose, source_bak, target)
        self.pose = ICP_result
        return ICP_result, inlier_rmse_prev
=======
            self.draw(ICP_result, source, target)

        self.pose = ICP_result
        return ICP_result, reg_p2p.inlier_rmse
>>>>>>> 4eb2ed84

    def draw(self, To, source=None, target=None, option_geos=[]):
        if source is None: source = self.model_sampled
        if target is None: target = self.pcd
        To = np.matmul(To, self.Toff_inv)
        draw_registration_result(source, target, To, option_geos)

    def auto_init(self, init_idx=0, voxel_size=0.04):
        pcd_cam, Tc, _ = self.pcd_Tc_stack[init_idx]
        Tc_inv = SE3_inv(Tc)
        source_down, source_fpfh = preprocess_point_cloud(pcd_cam, voxel_size)
        target_down, target_fpfh = preprocess_point_cloud(self.model_sampled, voxel_size)

        distance_threshold = voxel_size * 1.4
        result = o3d.registration.registration_ransac_based_on_feature_matching(
            source_down, target_down, source_fpfh, target_fpfh, distance_threshold,
            o3d.registration.TransformationEstimationPointToPoint(False), 3, [
                o3d.registration.CorrespondenceCheckerBasedOnEdgeLength(0.9),
                o3d.registration.CorrespondenceCheckerBasedOnDistance(
                    distance_threshold)
            ], o3d.registration.RANSACConvergenceCriteria(4000000, 500))

        To = matmul_series(Tc, result.transformation, self.Toff)
        return To, result.fitness

    def clear(self):
        self.pcd = None
        self.pcd_Tc_stack = []
        self.cdp = None
        self.model_sampled = None

def draw_registration_result_original_color(source, target, transformation):
    source_temp = copy.deepcopy(source)
    source_temp.transform(transformation)
    FOR_origin = o3d.geometry.TriangleMesh.create_coordinate_frame(size=0.15, origin=[0, 0, 0])

    FOR_model = o3d.geometry.TriangleMesh.create_coordinate_frame(size=0.15, origin=[0, 0, 0])
    FOR_model.transform(transformation)
    FOR_model.translate(source_temp.get_center() - FOR_model.get_center())

    FOR_target = o3d.geometry.TriangleMesh.create_coordinate_frame(size=0.15, origin=target.get_center())
    o3d.visualization.draw_geometries([source_temp, target, FOR_origin, FOR_model, FOR_target])

##
# @param cdp ColorDepthMap
# @param mask segmented result from object detection algorithm
def apply_mask(cdp, mask):
    mask_u8 = np.zeros_like(mask).astype(np.uint8)
    mask_u8[np.where(mask)] = 255
    color_masked = cv2.bitwise_and(cdp.color, cdp.color, mask=mask_u8).astype(np.uint8)
    depth_masked = cv2.bitwise_and(cdp.depth, cdp.depth, mask=mask_u8).astype(np.uint16)
    return ColorDepthMap(color_masked, depth_masked, cdp.intrins, cdp.depth_scale)

# @brief adjust T upright around roi pcd center
def fit_vertical(T_bc, Tbo, pcd_roi, height=0):
    pcd_center_prev = np.matmul(T_bc[:3,:3],
                                pcd_roi.get_center()
                               ) + T_bc[:3,3]
    T_bo_p = SE3(Tbo[:3,:3], pcd_center_prev)
    T_pooc = np.matmul(SE3_inv(T_bo_p), Tbo)
    T_bo_p[:3,:3] = Rot_axis(3, Rot2axis(Tbo[:3,:3], 3))
    T_bo_c_fix = np.matmul(T_bo_p, T_pooc)
    T_bo_c_fix[2,3] = height
    return T_bo_c_fix<|MERGE_RESOLUTION|>--- conflicted
+++ resolved
@@ -257,19 +257,17 @@
                 # multiple instance
                 masks = mask_dict[name]
                 mask_list = []
-<<<<<<< HEAD
                 mask_zero = np.empty((self.img_dim[0],self.img_dim[1]), dtype=bool)
                 mask_zero[:, :] = False
                 for i in range(int(np.max(masks))):
                     mask_tmp = copy.deepcopy(mask_zero)
                     mask_tmp[np.where(masks==i+1)] = True
-=======
+                    mask_list.append(mask_tmp)
                 mask_zero = np.empty((self.img_dim[0], self.img_dim[1]), dtype=bool)
                 mask_zero[:, :] = False
                 for i in range(int(np.max(masks))):
                     mask_tmp = copy.deepcopy(mask_zero)
                     mask_tmp[np.where(masks == i + 1)] = True
->>>>>>> 4eb2ed84
                     mask_list.append(mask_tmp)
 
                 for i_m, mask in enumerate(mask_list):
@@ -280,17 +278,15 @@
                     skip_normal_icp = False
                     multi_init_icp = False
                     Tguess = None
-<<<<<<< HEAD
                     if name in self.gscene.NAME_DICT: # if the object exists in gscene, use it as initial
-=======
+                    multi_init_icp = False
+                    Tguess = None
                     if name in self.gscene.NAME_DICT:  # if the object exists in gscene, use it as initial
->>>>>>> 4eb2ed84
                         g_handle = self.gscene.NAME_DICT[name]
                         print("\n'{}' is already in gscene. Use this to intial guess\n".format(name))
                         Tbo = g_handle.get_tf(Q)
                         Tguess = np.matmul(T_cb, Tbo)
                         skip_normal_icp = True
-<<<<<<< HEAD
                     else: # if the object not exists in gscene, use grule
                         if micp.grule is not None: # if grule is defined by user
                             print("\n'{}' is not in gscene. Use manual input for initial guess\n".format(name))
@@ -298,9 +294,6 @@
                         else: # if grule is not defined by user, then use multi initial for ICP
                             print("\n'{}' is not in gscene. Use multiple initial guess\n".format(name))
                             multi_init_icp = True
-
-
-=======
                     else:  # if the object not exists in gscene, use grule
                         if micp.grule is not None:  # if grule is defined by user
                             print("\n'{}' is not in gscene. Use manual input for initial guess\n".format(name))
@@ -309,7 +302,7 @@
                             print("\n'{}' is not in gscene. Use multiple initial guess\n".format(name))
                             multi_init_icp = True
 
->>>>>>> 4eb2ed84
+
                     # Compute ICP, front iCP
                     if multi_init_icp:
                         Tguess_list = self.get_multi_init_icp(micp.pcd, micp.Tref)
@@ -319,35 +312,42 @@
                             if not skip_normal_icp:
                                 Tguess, _ = micp.compute_ICP(To=Tguess, thres=self.thres_ICP, visualize=visualize)
                             T_, rmse = micp.compute_front_ICP(h_fov_hf=self.h_fov_hf, v_fov_hf=self.v_fov_hf,
-<<<<<<< HEAD
                                                           To=Tguess, thres=self.thres_front_ICP, visualize=visualize)
                             if rmse <= rmse_best:
                                 T_best = T_
-=======
+                        T = T_best
+                    else:
+                        if not skip_normal_icp:
+                            Tguess, _ = micp.compute_ICP(To=Tguess, thres=self.thres_ICP, visualize=visualize)
+                        T, rmse = micp.compute_front_ICP(h_fov_hf = self.h_fov_hf, v_fov_hf = self.v_fov_hf,
+                                                      To=Tguess, thres=self.thres_front_ICP, visualize=visualize)
+                    if multi_init_icp:
+                        Tguess_list = self.get_multi_init_icp(micp.pcd, micp.Tref)
+                        T_best = np.identity(4)
+                        rmse_best = 1.
+                        for it, Tguess in enumerate(Tguess_list):
+                            if not skip_normal_icp:
+                                Tguess, _ = micp.compute_ICP(To=Tguess, thres=self.thres_ICP, visualize=visualize)
+                            T_, rmse = micp.compute_front_ICP(h_fov_hf=self.h_fov_hf, v_fov_hf=self.v_fov_hf,
                                                               To=Tguess, thres=self.thres_front_ICP,
                                                               visualize=visualize)
                             if rmse < rmse_best and rmse>0:
                                 rmse_best = rmse
                                 T_best = T_
                         print("Lowest rmse", rmse_best)
->>>>>>> 4eb2ed84
                         T = T_best
                     else:
                         if not skip_normal_icp:
                             Tguess, _ = micp.compute_ICP(To=Tguess, thres=self.thres_ICP, visualize=visualize)
-<<<<<<< HEAD
-                        T, rmse = micp.compute_front_ICP(h_fov_hf = self.h_fov_hf, v_fov_hf = self.v_fov_hf,
-                                                      To=Tguess, thres=self.thres_front_ICP, visualize=visualize)
+                        T, rmse = micp.compute_front_ICP(h_fov_hf=self.h_fov_hf, v_fov_hf=self.v_fov_hf,
+                                                         To=Tguess, thres=self.thres_front_ICP, visualize=visualize)
 
                     # self.objectPose_dict[name] = np.matmul(Tc, T)
                     name_i = "{}_{:01}".format(name, i_m+1)
-=======
-                        T, rmse = micp.compute_front_ICP(h_fov_hf=self.h_fov_hf, v_fov_hf=self.v_fov_hf,
-                                                         To=Tguess, thres=self.thres_front_ICP, visualize=visualize)
-
+                    self.objectPose_dict[name_i] = np.matmul(Tc, T)
+                    print('Found 6DoF pose of {}'.format(name_i))
                     # self.objectPose_dict[name] = np.matmul(Tc, T)
                     name_i = "{}_{:01}".format(name, i_m + 1)
->>>>>>> 4eb2ed84
                     self.objectPose_dict[name_i] = np.matmul(Tc, T)
                     print('Found 6DoF pose of {}'.format(name_i))
             elif micp.hrule is not None:
@@ -399,10 +399,7 @@
                     else:  # if grule is not defined by user, then use multi initial for ICP
                         print("\n'{}' is not in gscene. Use multiple initial guess\n".format(name))
                         multi_init_icp = True
-<<<<<<< HEAD
-
-=======
->>>>>>> 4eb2ed84
+
 
                 # Compute ICP, front iCP
                 if multi_init_icp:
@@ -414,15 +411,10 @@
                             Tguess, _ = micp.compute_ICP(To=Tguess, thres=self.thres_ICP, visualize=visualize)
                         T_, rmse = micp.compute_front_ICP(h_fov_hf=self.h_fov_hf, v_fov_hf=self.v_fov_hf,
                                                           To=Tguess, thres=self.thres_front_ICP, visualize=visualize)
-<<<<<<< HEAD
-                        if rmse <= rmse_best:
-                            T_best = T_
-=======
                         if rmse < rmse_best and rmse>0:
                             rmse_best = rmse
                             T_best = T_
                     print("Lowest rmse", rmse_best)
->>>>>>> 4eb2ed84
                     T = T_best
                 else:
                     if not skip_normal_icp:
@@ -513,11 +505,7 @@
                     mask_out_list[idx][np.where(mask_res>0)] = mask_res[np.where(mask_res>0)]
         return mask_out_list
 
-<<<<<<< HEAD
-    ##
-=======
    ##
->>>>>>> 4eb2ed84
     # @brief generate multiple initials for ICP
     # @param pcd point cloud
     # @param base_coord camera coordinate w.r.t base coord
@@ -526,23 +514,6 @@
         center = pcd.get_center()
         off_x, off_y, off_z = (pcd.get_max_bound() - pcd.get_min_bound())/4.
         R_ = np.linalg.inv(Tbc[:3,:3])
-<<<<<<< HEAD
-        for ir in range(5):
-            R = np.matmul(R_, Rot_axis(3, (1+ir)*2*np.pi / 5))
-            for it in range(2):
-                t_x = center[0] + float((1 - 2 * it) * off_x)
-                for jt in range(2):
-                    t_y = center[1] + float((1 - 2 * jt) * off_y)
-                    for kt in range(2):
-                        t_z = center[2] + float((1 - 2 * kt) * off_z)
-                        t = np.array([t_x,t_y,t_z])
-                        T = SE3(R, t)
-                        T_list.append(T)
-        return T_list
-
-
-
-=======
         DIVIDE_NUM = 8
         for ir in range(DIVIDE_NUM):
             R = np.matmul(R_, np.linalg.inv(Rot_axis(3, ir*2*np.pi / DIVIDE_NUM)))
@@ -560,7 +531,6 @@
             T_list.append(T)
         return T_list
 
->>>>>>> 4eb2ed84
 
 ##
 # @class    MultiICP_Obj
@@ -673,15 +643,9 @@
         trans_init = To
         threshold = thres
 
-<<<<<<< HEAD
-        # consecutive visualization
-        ICP_result = trans_init
-        source.transform(To)
-=======
         # # Sampling points to reduct number of points
         # source_down = source.uniform_down_sample(every_k_points=2)
         # target_down = target.uniform_down_sample(every_k_points=2)
->>>>>>> 4eb2ed84
 
         if visualize:
             vis = o3d.visualization.Visualizer()
@@ -691,49 +655,6 @@
         fitness_prev = 0.0
         inlier_rmse_prev = 1.0
         print("Apply point-to-point ICP")
-<<<<<<< HEAD
-        while(True):
-            reg_p2p = o3d.registration.registration_icp(source, target, threshold, np.identity(4),
-                                                        o3d.registration.TransformationEstimationPointToPoint(),
-                                                        o3d.registration.ICPConvergenceCriteria(
-                                                            max_iteration=1))
-            source.transform(reg_p2p.transformation)
-            if visualize:
-                time.sleep(0.02)
-                vis.update_geometry(source)
-                vis.poll_events()
-                vis.update_renderer()
-            ICP_result = np.matmul(reg_p2p.transformation, ICP_result)
-            delta_fitness = abs(reg_p2p.fitness - fitness_prev)
-            delta_rmse = abs(reg_p2p.inlier_rmse - inlier_rmse_prev)
-            if delta_fitness < relative_fitness or delta_rmse < relative_rmse:
-                time.sleep(0.02)
-                break
-            else:
-                fitness_prev = reg_p2p.fitness
-                inlier_rmse_prev = reg_p2p.inlier_rmse
-        if visualize:
-            vis.destroy_window()
-        # reg_p2p = o3d.registration.registration_icp(source, target, threshold, trans_init,
-        #                                             o3d.registration.TransformationEstimationPointToPoint(),
-        #                                             o3d.registration.ICPConvergenceCriteria(
-        #                                                 relative_fitness=relative_fitness,
-        #                                                 relative_rmse=relative_rmse,
-        #                                                 max_iteration=max_iteration))
-        # print(reg_p2p)
-        # print("Transformation is:")
-        # print(reg_p2p.transformation)
-        # ICP_result = reg_p2p.transformation
-
-        print("Total ICP Transformation is:")
-        print(ICP_result)
-        ICP_result = np.matmul(ICP_result, self.Toff)
-        if visualize:
-            self.draw(ICP_result, source_bak, target)
-
-        self.pose = ICP_result
-        return ICP_result, inlier_rmse_prev
-=======
         threshold = thres
         reg_p2p = o3d.registration.registration_icp(source, target, threshold, trans_init,
                                                     o3d.registration.TransformationEstimationPointToPoint(),
@@ -746,13 +667,14 @@
         print(reg_p2p.transformation)
         ICP_result = reg_p2p.transformation
 
+        print("Total ICP Transformation is:")
+        print(ICP_result)
         ICP_result = np.matmul(ICP_result, self.Toff)
         if visualize:
             self.draw(ICP_result, source, target)
 
         self.pose = ICP_result
         return ICP_result, reg_p2p.inlier_rmse
->>>>>>> 4eb2ed84
 
     ##
     # @param Tc_cur this is new camera transformation in pcd origin
@@ -886,18 +808,9 @@
             cam_coord.transform(Tc_cur)
             self.draw(np.matmul(To, self.Toff), source, target, [cam_coord])
 
-<<<<<<< HEAD
-        # consecutive visualization
-=======
         # # Sampling points to reduct number of points
         # source_down = source.uniform_down_sample(every_k_points=2)
         # target_down = target.uniform_down_sample(every_k_points=2)
-
-        print("Apply point-to-point ICP")
->>>>>>> 4eb2ed84
-        threshold = thres
-        ICP_result = trans_init
-        source.transform(To)
 
         if visualize:
             vis = o3d.visualization.Visualizer()
@@ -946,8 +859,7 @@
         ICP_result = np.matmul(ICP_result, self.Toff)
         if visualize:
             print("result: \n{}".format(np.round(ICP_result, 2)))
-<<<<<<< HEAD
-            self.draw(ICP_result, source_bak, target)
+            self.draw(ICP_result, source, target)
 
         # # BEV ICP
         # T_bo = np.matmul(self.Tref, ICP_result)
@@ -986,13 +898,7 @@
         # if visualize:
         #     self.draw(self.pose, source_bak, target)
         self.pose = ICP_result
-        return ICP_result, inlier_rmse_prev
-=======
-            self.draw(ICP_result, source, target)
-
-        self.pose = ICP_result
         return ICP_result, reg_p2p.inlier_rmse
->>>>>>> 4eb2ed84
 
     def draw(self, To, source=None, target=None, option_geos=[]):
         if source is None: source = self.model_sampled
